--- conflicted
+++ resolved
@@ -7,13 +7,9 @@
 ## [Unreleased]
 
 ### Fixed
-<<<<<<< HEAD
-
 - Values from `parameters` and `headers` arguments to `Client.open` and `Client.from_file` are now also used in requests made from `CollectionClient` instances
   fetched from the same API ([#126](https://github.com/stac-utils/pystac-client/pull/126))
-=======
 - The tests folder is no longer installed as a package.
->>>>>>> 0b740dbb
 
 ## [0.3.1] - 2021-11-17
 
